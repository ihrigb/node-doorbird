# node-doorbird

[![](https://img.shields.io/npm/v/doorbird.svg)](https://www.npmjs.com/package/doorbird)
[![Apache 2.0 License](https://img.shields.io/badge/license-Apache%202.0-blue.svg)](https://github.com/ihrigb/node-doorbird/blob/master/LICENSE)

This is a NodeJS library to interact with Doorbird Door Stations, based on their API.

## Disclaimer

As this library potentially interacts with devices that are integrated in the security of the building, I want you to be aware of the fact, that you are using it at your own risk. I cannot be held responsible for any damage that occurs by the usage of this library.

## Installation

```bash
npm i doorbird
```

## Usage

### Prerequisites

In order to use Doorbird's HTTP API, you need a user with privileges to use the API. For specific things, such as live view, open doors, there are dedicated privilates you have to grant to the user, if needed.

### Client Initialization

```typescript
let doorbird = new Doorbird({
    scheme: Scheme.http, // or https
    host: '<Doorbid IP Address>',
    username: '<Doorbird Username>',
    password: '<Doorbird Password>',
    certificate: '<certificate in pem format>' // can be omitted and is then loaded from the host
});
```

### Session Management

```typescript
// initialize a session
doorbird.initializeSession().then(response => {
    let sessionId = response.SESSIONID;
}).catch(err => {
    console.log(err);
});

// destroy a session
doorbird.destroySession().then(response => {
    console.log("Session destroyed.");
}).catch(err => {
    console.log(err);
});
```

### Basic Control

```typescript
// get station info
doorbird.getInfo().then(response => {
    console.log(response.VERSION["DEVICE-TYPE"]);
}).catch(err => {
    console.log(err);
});

// open door (switch relay)
doorbird.openDoor("1").then(response => {
    console.log("Door open.");
}).catch(err => {
    console.log(err);
});

// lights on (nightvision)
doorbird.lightOn().then(response => {
    console.log("Lights switched on.");
}).catch(err => {
    console.log(err);
});

// restart device
doorbird.restart().then(() => {
    console.log("Doorbird device restarted.");
}.catch(err => {
    console.log(err);
});
```

### Favorite Handling

```typescript
// create favorite
doorbird.createFavorite(FavoriteType.http, {
    title: 'My Favorite',
    value: 'http://anyIp/doorbird'
}).then(() => {
    console.log("Favorite created.");
}).catch(err => {
    console.log(err);
});

// update favorite
doorbird.createFavorite("favoriteId", FavoriteType.http, {
    title: 'My Favorite',
    value: 'http://anyChangedIp/doorbird'
}).then(() => {
    console.log("Favorite updated.");
}).catch(err => {
    console.log(err);
});

// delete favorite
doorbird.createFavorite("favoriteId", FavoriteType.http).then(() => {
    console.log("Favorite deleted.");
}).catch(err => {
    console.log(err);
});
```

### Schedule

```typescript
// get schedule
doorbird.getSchedule().then(response => {
    console.log("Schedule:", response);
}).catch(err => {
    console.log(err);
});

// create schedule entry
doorbird.createScheduleEntry({
    input: 'doorbell',
    output: {
        event: 'http',
        param: 'My Favorite',
        schedule: 'once'
    }
}).then(() => {
    console.log("Schedule entry created.");
}).catch(err => {
    console.log(err);
});

// update schedule entry
doorbird.updateScheduleEntry({
    input: 'doorbell',
    output: {
        event: 'http',
        param: 'My Favorite',
        schedule: 'once'
    }
}).then(() => {
    console.log("Schedule entry updated.");
}).catch(err => {
    console.log(err);
});

// delete schedule entry
doorbird.deleteScheduleEntry("doorbell", "My Favorite").then(() => {
    console.log("Schedule entry deleted.");
}).catch(err => {
    console.log(err);
});
```

### SIP

> To be documented. (Already available in the library)

### Image, Audio and Video URLs

```typescript
// get image url
let imageUrl = doorbird.getImageUrl();

// get audio url
let audioUrl = doorbird.getAudioUrl(sessionId)

// get video url
let videoUrl = doorbird.getVideoUrl(sessionId);
```

### dgram UDP Socket for Ring and Motion Events

```typescript
// initialize dgram UDP socket
let doorbirdUdpSocket = doorbird.startUdpSocket(6524);

// register a listener for ring events
doorbirdUdpSocket.registerRingListener(ringEvent => {
    console.log("IntercomId:", ringEvent.intercomId);
    console.log("Event:", ringEvent.event);
    console.log("Time:", ringEvent.timestamp);
});

// register a listener for motion events
doorbirdUdpSocket.registerMotionListener(motionEvent => {
    console.log("IntercomId:", motionEvent.intercomId);
    console.log("Time:", motionEvent.timestamp);
});

// close dgram UDP socket
doorbirdUdpSocket.close();
```

## Doorbird API

<<<<<<< HEAD
Revision: 0.32
Date: December 21st 2022
=======
Revision: 0.32  
Date: December 21st 2022  
>>>>>>> 7db37d32
https://www.doorbird.com/downloads/api_lan.pdf?rev=0.32<|MERGE_RESOLUTION|>--- conflicted
+++ resolved
@@ -202,11 +202,6 @@
 
 ## Doorbird API
 
-<<<<<<< HEAD
-Revision: 0.32
-Date: December 21st 2022
-=======
 Revision: 0.32  
 Date: December 21st 2022  
->>>>>>> 7db37d32
 https://www.doorbird.com/downloads/api_lan.pdf?rev=0.32